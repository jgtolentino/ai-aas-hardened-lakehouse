--- conflicted
+++ resolved
@@ -1,62 +1,5 @@
 version: 2
 updates:
-<<<<<<< HEAD
-  # NPM updates with strict throttling and grouping
-  - package-ecosystem: "npm"
-    directory: "/"
-    schedule:
-      interval: "daily"
-      time: "07:00"
-    open-pull-requests-limit: 2  # Max 2 PRs to prevent pile-up
-    labels:
-      - "dependencies"
-      - "npm"
-    groups:
-      # Group minor and patch updates to reduce PR count
-      minor-and-patch:
-        patterns: ["*"]
-        update-types: ["minor", "patch"]
-    allow:
-      - dependency-type: "direct"  # Only direct dependencies
-    ignore:
-      - dependency-type: "development"  # Skip dev dependencies for now
-    
-  # Python updates - very conservative
-  - package-ecosystem: "pip"
-    directory: "/"
-    schedule:
-      interval: "monthly"
-      day: "monday"
-      time: "07:00"
-    open-pull-requests-limit: 1  # Only 1 Python PR at a time
-    labels:
-      - "dependencies"
-      - "python"
-    allow:
-      - dependency-type: "direct"
-    ignore:
-      # Ignore non-critical dependencies
-      - dependency-name: "pytest*"
-        update-types: ["version-update:semver-minor"]
-      - dependency-name: "pandas"
-        update-types: ["version-update:semver-minor"]
-      - dependency-name: "numpy"
-        update-types: ["version-update:semver-major"]  # Numpy major versions can break things
-      
-  # GitHub Actions only - critical security updates
-  - package-ecosystem: "github-actions"
-    directory: "/"
-    schedule:
-      interval: "weekly"
-      day: "monday"
-      time: "07:00"
-    open-pull-requests-limit: 1  # Actions updates are usually important
-    labels:
-      - "dependencies"
-      - "github-actions"
-    allow:
-      - dependency-type: "direct"
-=======
   - package-ecosystem: "npm"
     directory: "/"
     schedule: { interval: "weekly" }
@@ -66,5 +9,4 @@
         versions: ["<14"]  # ignore ancient bumps
   - package-ecosystem: "github-actions"
     directory: "/"
-    schedule: { interval: "monthly" }
->>>>>>> b622acfd
+    schedule: { interval: "monthly" }